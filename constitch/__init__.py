"""
ConStitch: A stitching library that solves the global alignment of images using
a graph of pairwise constraints between images.

Stitching is a vital step in the fisseq pipeline, as it is in any microscopy
data pipeline, however fisseq has some requirements that make stitching even
more important than in other experimental procedures. This is mainly because
the features we need to detect in cells are quite small, and they need to line
up with each other between cycles in order to detect and read them. To
accomplish this, the stitching package is basically a full stitching library,
capable of stitching any group of images into one contiguous image or
stack of images.

This stitching library is based on building up a collection of pairwise
offsets between images, represented by the Constraint class. Using
different algorithms these constraints can be calculated between all
overlapping images, then filtered and processed to improve the accuracy.
Finally, we can consider all constraints and globally solve the positions
of all the images.

The library is meant to be simple to use for simple use cases, but allow for customization
and fine tuning when you need more control. The whole stitching process is contained in the
CompositeImage class, and the simplest working example is shown below,
it stitches together the provided images and creates a full composite image of them combined
together:

    composite = constitch.CompositeImage(images, positions)
    constrants = composite.constraints(touching=True).calculate().filter(0.5)
	composite.setpositions(constraints.solve())
    full_image = composite.stitch()

This will work with most smaller stitching problems, where images is a list of the images
in the form of numpy arrays, and positions is a numpy array of initial positions for each
image. A more in depth run through of the stitching process can be found in the
documentation of the CompositeImage.

"""

from .composite import CompositeImage, BBox, BBoxList
from .constraints import Constraint, ConstraintSet, ConstraintFilter
from .alignment import calculate_offset, ncc, score_offset, Aligner, FFTAligner, FeatureAligner, PCCAligner
from .stage_model import SimpleOffsetModel, GlobalStageModel
from .stitching import stitch_cycles, make_test_image
from .evaluation import evaluate_stitching, evaluate_grid_stitching
from .merging import Merger, MeanMerger, EfficientMeanMerger, NearestMerger, MaskMerger, LastMerger, EfficientNearestMerger
<<<<<<< HEAD
from .solving import LinearSolver, OptimalSolver, OutlierSolver, QuantileSolver, SpanningTreeSolver, LPSolver
=======
from .solving import LinearSolver, OptimalSolver, OutlierSolver, MAESolver, HuberSolver
>>>>>>> d6ce1495
from .utils import save, load


__all__ = [
    "composite",
    "constraints",
    "alignment",
    "stitching",
    "evaluation",
    "merging",

    "CompositeImage",
    "BBox",
    "BBoxList",
    "Constraint",
    "ConstraintSet",
    "ConstraintFilter",
    "Aligner",
    "FFTAligner",
    "PCCAligner",
    "FeatureAligner",

    "Merger",
    "MeanMerger",
    "EfficientMeanMerger",
    "NearestMerger",
    "MaskMerger",
    "LastMerger",
    "EfficientNearestMerger",

    "LinearSolver",
    "OptimalSolver",
    "OutlierSolver",
<<<<<<< HEAD
    "QuantileSolver",
    "SpanningTreeSolver",
    "LPSolver",
=======
    "MAESolver",
	"HuberSolver",
>>>>>>> d6ce1495

    "SimpleOffsetModel",
    "GlobalStageModel",

    "save",
    "load",
]<|MERGE_RESOLUTION|>--- conflicted
+++ resolved
@@ -43,11 +43,7 @@
 from .stitching import stitch_cycles, make_test_image
 from .evaluation import evaluate_stitching, evaluate_grid_stitching
 from .merging import Merger, MeanMerger, EfficientMeanMerger, NearestMerger, MaskMerger, LastMerger, EfficientNearestMerger
-<<<<<<< HEAD
-from .solving import LinearSolver, OptimalSolver, OutlierSolver, QuantileSolver, SpanningTreeSolver, LPSolver
-=======
-from .solving import LinearSolver, OptimalSolver, OutlierSolver, MAESolver, HuberSolver
->>>>>>> d6ce1495
+from .solving import LinearSolver, OptimalSolver, OutlierSolver, MAESolver, SpanningTreeSolver, LPSolver
 from .utils import save, load
 
 
@@ -81,14 +77,11 @@
     "LinearSolver",
     "OptimalSolver",
     "OutlierSolver",
-<<<<<<< HEAD
-    "QuantileSolver",
+    "MAESolver",
     "SpanningTreeSolver",
     "LPSolver",
-=======
     "MAESolver",
 	"HuberSolver",
->>>>>>> d6ce1495
 
     "SimpleOffsetModel",
     "GlobalStageModel",
